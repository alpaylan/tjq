
<<<<<<< HEAD
[workspace]
resolver = "3"
members = [
    "tjq_semantics",
    "tjq_exec",
    "tjq_parser",
    "tjq",
    "tjq_lsp",
]
=======
[dependencies]
anyhow = "1.0.95"
clap = "4.5.30"
clap_derive = "4.5.28"
itertools = "0.13.0"
log = "0.4.25"
serde_json = "1.0.139"
topological-sort = "0.2.2"
trace = "0.1.7"
tracing = { version = "0.1.41", features = ["std"] }
tracing-subscriber = { version = "0.3.19", features = ["env-filter"] }
tree-sitter =  "0.25.2"
tree-sitter-jq = "1.0.2"
assert_cmd = "2.0"
predicates = "2.1"
>>>>>>> 4f16c6ea
<|MERGE_RESOLUTION|>--- conflicted
+++ resolved
@@ -1,5 +1,4 @@
 
-<<<<<<< HEAD
 [workspace]
 resolver = "3"
 members = [
@@ -8,21 +7,4 @@
     "tjq_parser",
     "tjq",
     "tjq_lsp",
-]
-=======
-[dependencies]
-anyhow = "1.0.95"
-clap = "4.5.30"
-clap_derive = "4.5.28"
-itertools = "0.13.0"
-log = "0.4.25"
-serde_json = "1.0.139"
-topological-sort = "0.2.2"
-trace = "0.1.7"
-tracing = { version = "0.1.41", features = ["std"] }
-tracing-subscriber = { version = "0.3.19", features = ["env-filter"] }
-tree-sitter =  "0.25.2"
-tree-sitter-jq = "1.0.2"
-assert_cmd = "2.0"
-predicates = "2.1"
->>>>>>> 4f16c6ea
+]